--- conflicted
+++ resolved
@@ -1,6 +1,6 @@
 {
   "name": "webpack.io",
-  "version": "0.1.0",
+  "version": "0.0.0",
   "private": true,
   "description": "The main site for all things Webpack.",
   "homepage": "https://github.com/webpack/webpack.io",
@@ -10,7 +10,8 @@
   "keywords": [
     "webpack",
     "documentation",
-    "build tool"
+    "build",
+    "tool"
   ],
   "repository": {
     "type": "git",
@@ -35,20 +36,11 @@
     "babel-preset-es2015": "^6.9.0",
     "babel-preset-react": "^6.11.1",
     "css-loader": "^0.23.1",
-<<<<<<< HEAD
-    "eslint": "1.6.0",
-    "eslint-loader": "^1.3.0",
-    "file-loader": "^0.9.0",
-    "html-loader": "^0.4.3",
-    "image-webpack-loader": "^1.8.0",
-    "markdown-loader": "^0.1.7",
-=======
     "eslint": "3.0.1",
     "eslint-loader": "^1.4.1",
     "file-loader": "^0.9.0",
     "markdown-loader": "^0.1.7",
     "marked": "^0.3.5",
->>>>>>> 7d59106a
     "modularscale-sass": "^2.1.1",
     "moment": "^2.14.1",
     "node-sass": "^3.8.0",
@@ -64,16 +56,9 @@
     "yaml-frontmatter-loader": "0.0.3"
   },
   "dependencies": {
-<<<<<<< HEAD
-    "highlight.js": "^9.5.0",
-    "react": "^15.1.0",
-    "react-dom": "^15.1.0",
-    "react-router": "^2.5.1"
-=======
     "react": "^15.2.1",
     "react-dom": "^15.2.1",
     "react-ghfork": "^0.3.5",
     "react-router": "^2.5.2"
->>>>>>> 7d59106a
   }
 }